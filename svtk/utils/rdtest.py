#!/usr/bin/env python
# -*- coding: utf-8 -*-
#
# Copyright © 2018 Matthew Stone <mstone5@mgh.harvard.edu>
# Distributed under terms of the MIT license.

"""

"""

import argparse
import os
import tempfile
import pkg_resources
import subprocess as sp
from collections import namedtuple
import numpy as np
import pandas as pd
from .utils import get_called_samples


def _record_to_bed(record):
    entry = '{chrom}\t{start}\t{end}\t{name}\t{samples}\t{svtype}\n'

    if record.info['SVTYPE'] in 'DEL DUP'.split():
        return entry.format(chrom=record.chrom,
                            start=record.pos,
                            end=record.stop,
                            name=record.id,
                            samples=','.join(get_called_samples(record)),
                            svtype=record.info['SVTYPE'])
    else:
        return ''


def _make_rdtest_bed(variants):
    """
    Make temporary bed file for RdTest

    Parameters
    ----------
    variants : list of pysam.VariantRecord

    Returns
    -------
    bed : tempfile.NamedTemporaryFile
    """

    bed = tempfile.NamedTemporaryFile(dir=os.getcwd())

    for variant in variants:
        bed_entry = _record_to_bed(variant)
        bed.write(bed_entry.encode('utf-8'))
        bed.flush()

    return bed


class RdTest:
    def __init__(self, bincov_file, medianfile, famfile, whitelist,
                 cutoffs=None):
        self.bincov_file = bincov_file
        self.medianfile = medianfile
        self.famfile = famfile
        self.whitelist = whitelist
        self.cutoffs = cutoffs

    def get_cutoffs(self, cutoff_type):
        if cutoff_type == 'pesr_lt1kb':
            cutoffs = self.cutoffs.loc[self.cutoffs.algtype == 'PESR']
            cutoffs = self.cutoffs.loc[self.cutoffs.max_svsize == 1000]
        elif cutoff_type == 'pesr_gt1kb':
            cutoffs = self.cutoffs.loc[self.cutoffs.algtype == 'PESR']
            cutoffs = self.cutoffs.loc[self.cutoffs.min_svsize == 1000]
        elif cutoff_type == 'depth':
            cutoffs = self.cutoffs.loc[self.cutoffs.algtype == 'Depth']
        else:
            msg = ('cutoff_type must be pesr_lt1kb, pesr_gt1kb, or depth, '
                   'not {0}')
            msg = msg.format(cutoff_type)
            raise Exception(msg)

        min_Median_Separation = cutoffs.loc[cutoffs.metric == 'RD_Median_Separation', 'cutoff'].iloc[0]
        min_log_pval = cutoffs.loc[cutoffs.metric == 'RD_log_pval', 'cutoff'].iloc[0]
        min_log_2ndMaxP = cutoffs.loc[cutoffs.metric == 'RD_log_2ndMaxP', 'cutoff'].iloc[0]

        Cutoffs = namedtuple('Cutoffs', ['min_Median_Separation',
                                         'min_log_pval', 'min_log_2ndMaxP'])
        return Cutoffs(min_Median_Separation, min_log_pval, min_log_2ndMaxP)

    def test_record(self, record, cutoff_type='pesr_gt1kb'):
        if self.cutoffs is None:
            raise Exception('Record testing not available without cutoffs')
        metrics = call_rdtest([record], self.bincov_file, self.medianfile,
                              self.famfile, self.whitelist, quiet=True)
        metrics = metrics.iloc[0]

        cutoffs = self.get_cutoffs(cutoff_type)

<<<<<<< HEAD
        return (metrics.Median_Separation >= cutoffs.min_Median_Separation and
                -np.log10(metrics.P) >= cutoffs.min_log_pval and
                -np.log10(metrics['2ndMaxP']) >= cutoffs.min_log_2ndMaxP)
=======
        # if separation is a string, coverage failure
        if isinstance(metrics.Median_Separation, str):
            return False
        else:
            return (metrics.Median_Separation >= cutoffs.min_Median_Separation and
                    -np.log10(metrics.P) >= cutoffs.min_log_pval and
                    -np.log10(metrics['2ndMaxP']) >= cutoffs.min_log_2ndMaxP)
>>>>>>> 208b79d3

    def test(self, records, quiet=True):
        metrics = call_rdtest(records, self.bincov_file, self.medianfile,
                              self.famfile, self.whitelist, quiet=True)

        return metrics


def call_rdtest(variants, bincov_file, medianfile, famfile, whitelist,
                quiet=False):
    """
    Utility wrapper around a basic RdTest call

    Parameters
    ----------
    variants : list of pysam.VariantRecord
    bincov_file : str
    medianfile : str
    famfile : str
    whitelist : str or list of str
        Filepath to sample whitelist or list of whitelisted sample IDs
    quiet : bool
        Suppress RdTest stdout/stderr

    Returns
    -------
    metrics : pd.DataFrame
        RdTest metrics for the provided variants
    """
    
    if not os.path.exists(bincov_file):
        raise Exception('Bincov file does not exist: {0}'.format(bincov_file))

    if not os.path.exists(medianfile):
        raise Exception('Medianfile does not exist: {0}'.format(medianfile))
    
    if not os.path.exists(famfile):
        raise Exception('Famfile does not exist: {0}'.format(famfile))

    if isinstance(whitelist, str):
        whitelist_filename = whitelist
    elif isinstance(whitelist, list):
        whitelist_file = tempfile.NamedTemporaryFile(dir=os.getcwd())
        for sample in whitelist:
            entry = sample + '\n'
            whitelist_file.write(entry.encode('utf-8'))
        whitelist_file.flush()
        whitelist_filename = whitelist_file.name
    else:
        msg = 'Invalid type for whitelist: {0}\n'.format(str(type(whitelist)))
        msg += 'Must be str or list of str'
        raise Exception(msg)

    for variant in variants:
        if variant.info['SVTYPE'] not in 'DEL DUP'.split():
            msg = 'Invalid svtype {0} for RdTest in record {1}'
            msg = msg.format(variant.info['SVTYPE'], variant.id)
            raise Exception(msg)

    output_dir = tempfile.TemporaryDirectory(dir=os.getcwd())

    bed = _make_rdtest_bed(variants)

    RdTest = pkg_resources.resource_filename('svtk', 'RdTest/RdTest.R')

    if quiet:
        FNULL = open(os.devnull, 'w')
        stdout = FNULL
        stderr = FNULL
    else:
        stdout = None
        stderr = None

    sp.run(['Rscript', RdTest,
            '-b', bed.name,
            '-o', output_dir.name + '/',
            '-n', 'tmp',
            '-c', bincov_file,
            '-m', medianfile,
            '-f', famfile,
            '-w', whitelist_filename],
           stdout=stdout,
           stderr=stderr)

    metrics = pd.read_table(os.path.join(output_dir.name, 'tmp.metrics'))

    return metrics


def filter_rdtest(variants, cutoffs):
    """
    Run RdTest on variants, return only those which met RF cutoffs
    """<|MERGE_RESOLUTION|>--- conflicted
+++ resolved
@@ -97,11 +97,6 @@
 
         cutoffs = self.get_cutoffs(cutoff_type)
 
-<<<<<<< HEAD
-        return (metrics.Median_Separation >= cutoffs.min_Median_Separation and
-                -np.log10(metrics.P) >= cutoffs.min_log_pval and
-                -np.log10(metrics['2ndMaxP']) >= cutoffs.min_log_2ndMaxP)
-=======
         # if separation is a string, coverage failure
         if isinstance(metrics.Median_Separation, str):
             return False
@@ -109,7 +104,6 @@
             return (metrics.Median_Separation >= cutoffs.min_Median_Separation and
                     -np.log10(metrics.P) >= cutoffs.min_log_pval and
                     -np.log10(metrics['2ndMaxP']) >= cutoffs.min_log_2ndMaxP)
->>>>>>> 208b79d3
 
     def test(self, records, quiet=True):
         metrics = call_rdtest(records, self.bincov_file, self.medianfile,
