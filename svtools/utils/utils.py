# -*- coding: utf-8 -*-
#
# Copyright © 2017 Matthew Stone <mstone5@mgh.harvard.edu>
# Distributed under terms of the MIT license.
"""
utils.py

Helper functions for svtools.
"""

from collections import deque
import pysam
import pybedtools as pbt


NULL_GT = [(0, 0), (None, None), (0, ), (None, )]


def is_smaller_chrom(chrA, chrB):
    """
    Test if chrA is naturally less than chrB

    Returns True if chrA == chrB so comparison will default to position
    """

    if chrA.startswith('chr'):
        chrA = chrA[3:]
    if chrB.startswith('chr'):
        chrB = chrB[3:]

    # Numeric comparison, if possible
    if chrA.isdigit() and chrB.isdigit():
        return int(chrA) <= int(chrB)

    # String comparison for X/Y
    elif not chrA.isdigit() and not chrB.isdigit():
        return chrA <= chrB

    # Numeric is always less than X/Y
    else:
        return chrA.isdigit()


def recip(startA, endA, startB, endB, frac):
    """
    Test if two intervals share a specified reciprocal overlap.
    """

    if frac == 0:
        return True

    start = max(startA, startB)
    end = min(endA, endB)
    olen = end - start
    lenA = endA - startA
    lenB = endB - startB

    try:
        lapA = olen / float(lenA)
        lapB = olen / float(lenB)
    except ZeroDivisionError:
        return False

    return (olen > 0) and (lapA >= frac) and (lapB >= frac)


def make_bnd_alt(chrom, pos, strands):
    """
    Make ALT for BND record in accordance with VCF specification.
    """

    p = '{0}:{1}'.format(chrom, pos)

    if strands == '++':
        fmt = 'N]{0}]'
    elif strands == '+-':
        fmt = 'N[{0}['
    elif strands == '-+':
        fmt = ']{0}]N'
    elif strands == '--':
        fmt = '[{0}[N'

    return fmt.format(p)


def get_called_samples(record, include_null=False):
    """
    Return list of samples with variant call

    Parameters
    ----------
    record : pysam.VariantRecord
    include_null : bool
        Include samples without an explicit reference (0/0) call (i.e. ./.)

    Returns
    -------
    samples : list of str
        Sorted list of sample IDs with a variant call
    """

    samples = deque()
    for sample in record.samples.keys():
        if record.samples[sample]['GT'] not in NULL_GT:
            samples.append(sample)

    return sorted(samples)


# TODO: check if record is CPX and make entry per complex interval
def vcf2bedtool(vcf, split_bnd=True, include_samples=False,
                include_strands=True):
    """
    Wrap VCF as a bedtool. Necessary as pybedtools does not support SV in VCF.

    Parameters
    ----------
    vcf : str or pysam.VariantFile

    Returns
    -------
    bt : pybedtools.BedTool
        SV converted to Bedtool. Ends of BND records are assigned as pos + 1.
        Included columns: chrom, start, end, name, svtype, strands
    """

    if not isinstance(vcf, pysam.VariantFile):
        vcf = pysam.VariantFile(vcf)

    entry = '{chrom}\t{start}\t{end}\t{name}\t{svtype}'
    if include_strands:
        entry += '\t{strands}'
    if include_samples:
        entry += '\t{samples}'
    entry += '\n'

    # Convert each record in vcf to bed entry
    def _converter():
        bed = '{0}\t{1}\t{2}\t{3}\t{4}\t{5}\n'
        for record in vcf:
            chrom = record.chrom
            start = record.pos
            name = record.id
            svtype = record.info['SVTYPE']

            if include_strands:
                strands = record.info['STRANDS']
            if include_samples:
                samples = ','.join(get_called_samples(record))

            if record.info['SVTYPE'] == 'BND':
                # First end of breakpoint
                end = record.pos + 1
<<<<<<< HEAD
                yield bed.format(record.chrom, record.pos, end, record.id,
                                 record.info['SVTYPE'], record.info['STRANDS'])

                # Second end of breakpoint
                end = record.info['END'] + 1
                yield bed.format(record.info['CHR2'], record.info['END'], end,
                                 record.id, record.info['SVTYPE'],
                                 record.info['STRANDS'])

            else:
                end = record.info['END']
                yield bed.format(record.chrom, record.pos, end, record.id,
                                 record.info['SVTYPE'], record.info['STRANDS'])
=======
                yield entry.format(**locals())

                # Second end of breakpoint
                chrom = record.info['CHR2']
                start = record.info['END']
                end = record.info['END'] + 1
                yield entry.format(**locals())

            else:
                end = record.info['END']
                yield entry.format(**locals())
>>>>>>> 6ebfee07

    return pbt.BedTool(_converter()).saveas()<|MERGE_RESOLUTION|>--- conflicted
+++ resolved
@@ -116,6 +116,12 @@
     Parameters
     ----------
     vcf : str or pysam.VariantFile
+    split_bnd : bool, optional
+        Provide two records for each BND, one per breakend
+    include_samples : bool, optional
+        Provide comma-delimited list of called samples
+    include_strands : bool, optional
+        Provide breakpoint strandedness
 
     Returns
     -------
@@ -151,21 +157,6 @@
             if record.info['SVTYPE'] == 'BND':
                 # First end of breakpoint
                 end = record.pos + 1
-<<<<<<< HEAD
-                yield bed.format(record.chrom, record.pos, end, record.id,
-                                 record.info['SVTYPE'], record.info['STRANDS'])
-
-                # Second end of breakpoint
-                end = record.info['END'] + 1
-                yield bed.format(record.info['CHR2'], record.info['END'], end,
-                                 record.id, record.info['SVTYPE'],
-                                 record.info['STRANDS'])
-
-            else:
-                end = record.info['END']
-                yield bed.format(record.chrom, record.pos, end, record.id,
-                                 record.info['SVTYPE'], record.info['STRANDS'])
-=======
                 yield entry.format(**locals())
 
                 # Second end of breakpoint
@@ -177,6 +168,5 @@
             else:
                 end = record.info['END']
                 yield entry.format(**locals())
->>>>>>> 6ebfee07
 
     return pbt.BedTool(_converter()).saveas()