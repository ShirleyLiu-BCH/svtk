--- conflicted
+++ resolved
@@ -32,20 +32,10 @@
     bincov         Calculate normalized genome-wide depth of coverage.
     rdtest*        Calculate comparative coverage statistics at CNV sites.
 
-<<<<<<< HEAD
-[ Split-read analysis ]
-    sr-count*      Pile up clipped read counts genome-wide.
-    sr-test        Calculate enrichment of clipped reads at SV breakpoints.
-
-[ Variant analysis ]
-    link-cx        Resolve complex variants from VCF of breakpoints.
-    annotate*
-=======
 [ PE/SR analysis ]
     collect-pesr   Count clipped reads and extract discordant pairs genomewide.
     sr-test        Calculate enrichment of clipped reads at SV breakpoints.
     pe-test        Calculate enrichment of discordant pairs at SV breakpoints.
->>>>>>> 4886104b
 
 [ Variant analysis ]
     link-cpx       Resolve complex variants from VCF of breakpoints.
